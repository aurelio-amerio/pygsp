# -*- coding: utf-8 -*-

r"""
Module documentation.
"""

import os
import os.path
import numpy as np
import random as rd
from math import ceil, sqrt, log, exp, floor
from copy import deepcopy
from scipy import sparse
from scipy import io
from scipy import spatial

from pygsp import utils


class Graph(object):
    r"""
    parameters:
        - W: Weights matrix
        - A: Adjacency matrix
        - N: Number of nodes
        - d: Degree vector
        - Ne: Egde number
        - gtype: Graph type
        - directed: If the graph is directed
        - lap_type: Laplacian type
        - L: Laplacian
        - plotting: dictionnary conataining the plotting parameters
    """

    # All the parameters that needs calculation to be set
    # or not needed are set to None
    def __init__(self, W=None, A=None, N=None, d=None, Ne=None,
                 gtype='unknown', directed=None, coords=None,
                 lap_type='combinatorial', L=None, plotting=None, **kwargs):

        self.gtype = gtype
        self.lap_type = lap_type

        if W is not None:
            self.W = sparse.lil_matrix(W)
        else:
            self.W = sparse.lil_matrix(0)
        if A is not None:
            self.A = A
        else:
            self.A = sparse.lil_matrix(W > 0)
        if N:
            self.N = N
        else:
            self.N = np.shape(self.W)[0]
        if d:
            self.d = d
        else:
            self.d = self.W.sum()
        if Ne:
            self.Ne = Ne
        else:
            self.Ne = self.W.nnz
        if coords:
            self.coords = coords
        else:
            self.coords = np.zeros((self.N, 2))
        if directed:
            self.directed = directed
        else:
            self.directed = utils.is_directed(self)
            pass
        if L:
            self.L = L
        # else:
        #    self.L = utils.create_laplacian(self)

        # Plotting default parameters
        self.plotting = {}
        if 'edge_width' in plotting:
            self.plotting['edge_width'] = plotting['edge_width']
        else:
            self.plotting['edge_width'] = 1
        if 'edge_color' in plotting:
            self.plotting['edge_color'] = plotting['edge_color']
        else:
            self.plotting['edge_color'] = np.array([255, 88, 41])/255
        if 'edge_style' in plotting:
            self.plotting['edge_style'] = plotting['edge_style']
        else:
            self.plotting['edge_style'] = '-'
        if 'vertex_size' in plotting:
            self.plotting['vertex_size'] = plotting['vertex_size']
        else:
            self.plotting['vertex_size'] = 50
        if 'vertex_color' in plotting:
            self.plotting['vertex_color'] = plotting['vertex_color']
        else:
            self.plotting['vertex_color'] = 'b'

    def copy_graph_attr(self, gtype, Gn):
        r"""
        TODO write doc
        """
        return deepcopy(self)

    def separate_graph(self):
        r"""
        TODO write func & doc
        """
        raise NotImplementedError("Not implemented yet")

    def subgraph(self, c):
        r"""
        TODO better doc
        This function create a subgraph from G, keeping only the node(s) in c
        """

        sub_G = self
        sub_G.W = [c, c]
        try:
            sub_G.N = len(c)
        except TypeError:
            sub_G.N = 1

        sub_G.gtype = "sub-" + self.gtype

        return sub_G


class NNGraph(Graph):
    r"""
    Creates a graph from a pointcloud
    parameters:
        - Xin : Input Points
    """

    def __init__(self, Xin, gtype='knn', use_flann=False, center=True,
                 rescale=True, k=10, sigma=0.1, epsilon=0.01, **kwargs):
        self.Xin = Xin
        self.gtype = gtype
        self.use_flann = use_flann
        self.center = center
        self.rescale = rescale
        self.k = k
        self.sigma = sigma
        self.epsilon = epsilon
        param = kwargs

        N, d = np.shape(self.Xin)
        Xout = self.Xin

        if self.center:
            Xout = self.Xin - np.kron(Xin.mean(), N)
            Xout = self.Xin - np.kron(np.ones((N, 1)),
                                      np.mean(self.Xin, axis=0))

        if self.rescale:
            bounding_radius = 0.5*np.linalg.norm(np.amax(Xout, axis=0)
                                                 - np.amin(Xout, axis=0), 2)
            scale = N**min(d, 3)/10.
            Xout *= scale/bounding_radius

        if self.gtype == "knn":
            spi = np.zeros((N*self.k, 1))
            spj = np.zeros((N*self.k, 1))
            spv = np.zeros((N*self.k, 1))

            # since we didn't find a good flann python library yet,
            # we wont implement it for now
            if self.use_flann:
                raise NotImplementedError("Suitable library for flann has not \
                                          been found yet.")
            else:
                kdt = spatial.KDTree(Xout)
                D, NN = kdt.query(Xout, k=k + 1)

            for i in xrange(N):
                spi[i*k:(i+1)*k] = np.kron(np.ones((k, 1)), i)
                spj[i*k:(i+1)*k] = NN[i, 1:]
                spv[i*k:(i+1)*k] = np.exp(-np.power(D[i, 1:], 2)/self.sigma)

            self.W = sparse.csc_matrix((spv, (spi, spj)),
                                       shape=(np.shape(self.Xin)[0],
                                              np.shape(self.Xin)[0]))

        elif self.gtype == "radius":

            kdt = spatial.KDTree(Xout)
            D, NN = kdt.query(Xout, eps=epsilon)
            for i in xrange(N):
                spi[i*k:(i+1)*k] = np.kron(np.ones((k, 1)), i)
                spj[i*k:(i+1)*k] = NN[i, 1:]
                spv[i*k:(i+1)*k] = np.exp(-np.power(D[i, 1:], 2)/self.sigma)

            self.W = sparse.csc_matrix((spv, (spi, spj)),
                                       shape=(np.shape(self.Xin)[0],
                                              np.shape(self.Xin)[0]))

        else:
            raise ValueError("Unknown type : allowed values are knn, radius")

        # Sanity check
        if np.shape(self.Xin)[0] != np.shape(self.Xin)[1]:
            raise ValueError("Weight matrix W is not square")

        self.coords = Xout
        self.gtype = "nearest neighbors"

        super(NNGraph, self).__init__(N=N, W=self.W, coords=self.coords,
                                      gtype=self.gtype, **kwargs)


class Bunny(NNGraph):

    def __init__(self, **kwargs):

        self.type = "radius"
        self.rescale = True
        self.center = True
        self.epsilon = 0.2

        bunny = PointsCloud("bunny")
        self.Xin = bunny.Xin

        self.plotting = {"vertex_size": 10}

        super(Bunny, self).__init__(Xin=self.Xin, center=self.center,
                                    rescale=self.rescale, epsilon=self.epsilon,
                                    gtype=self.gtype, plotting=self.plotting,
                                    **kwargs)


class Cube(NNGraph):

    def __init__(self, radius=1, nb_pts=300, nb_dim=3, sampling="random",
                 **kwargs):
        param = kwargs
        self.radius = radius
        self.nb_pts = nb_pts
        self.nb_dim = nb_dim
        self.sampling = sampling

        if self.nb_dim > 3:
            raise ValueError("Dimension > 3 not supported yet !")

        if self.sampling == "random":
            if nb_dim == 2:
                pts = np.random.rand(self.nb_pts, self.nb_pts)

            elif self.nb_dim == 3:
                n = floor(self.nb_pts/6)

                pts = np.zeros((n*6, 3))
                pts[:n, 1:] = np.random.rand(n, 2)
                pts[n:2*n, :] = np.concatenate((np.ones((n, 1)),
                                                np.random.rand(n, 2)),
                                               axis=1)

                pts[2*n:3*n, :] = np.concatenate((np.random.rand(n, 1),
                                                  np.zeros((n, 1)),
                                                  np.random.rand(n, 1)),
                                                 axis=1)
                pts[3*n:4*n, :] = np.concatenate((np.random.rand(n, 1),
                                                  np.ones((n, 1)),
                                                  np.random.rand(n, 1)),
                                                 axis=1)

                pts[4*n:5*n, :2] = np.random.rand(n, 2)
                pts[5*n:6*n, :] = np.concatenate((np.random.rand(n, 2),
                                                  np.ones((n, 1))),
                                                 axis=1)

        else:
            raise ValueError("Unknown sampling !")

        self.gtype = "knn"
        self.k = 10

        super(Cube, self).__init__(Xin=pts, gtype=self.gtype, k=self.k,
                                   **kwargs)


class Sphere(NNGraph):

    def __init__(self, radius=1, nb_pts=300, nb_dim=3, sampling="random",
                 **kwargs):
        self.radius = radius
        self.nb_pts = nb_pts
        self.nb_dim = nb_dim
        self.sampling = sampling

        if self.sampling == "random":
            pts = np.random.normal(0, 1, (self.nb_pts, self.nb_dim))
            for i in xrange(self.nb_pts):
                pts[i] /= np.linalg.norm(pts[i])
        else:
            raise ValueError("Unknow sampling!")

        self.gtype = "knn"
        self.k = 10

        super(Sphere, self).__init__(Xin=pts, gtype=self.gtype, k=self.k, **kwargs)


class TwoMoons(NNGraph):

    def __inti__(self, moontype="standard", sigmag=0.05, N=200, sigmad=1, d=0.5):

        self.k = 5
        self.sigma = sigmag

        if moontype == "standard":
            two_moons = PointsCloud("two_moons")
            self.Xin = two_moons.Xin

            self.gtype = "Two Moons standard"
            self.labels = 2*(np.where(np.arange(1, N+1).reshape(N, 1) > 1000, 1, 0) + 1)

            super(TwoMoons, self).__init__(Xin=self.Xin, sigma=sigmag, labels=self.labels, gtype=self.gtype, k=self.k)

        else:
            self.gtype = "Two Moons synthetised"

            N1 = floor(N/2)
            N2 = N - N1

            # Moon 1
            phi1 = np.random.rand(1, N1)*np.pi
            r1 = 1
            rb = sigmad*np.random.normal(size=(1, N1))
            ab = np.random.rand(1, N1)*2*np.pi
            b = rb*np.exp(1j*ab)
            bx = np.real(b)
            by = np.imag(b)

            moon1x = np.cos(phi1)*r1 + bx + 0.5
            moon1y = -np.sin(phi1)*r1 + by - (d-1)/2

            # Moon 2
            phi2 = np.random.rand(1, N2)*np.pi
            r2 = 1
            rb = sigmad*np.random.normal(size=(1, N2))
            ab = np.random.rand(1, N2)*2*np.pi
            b = rb*np.exp(1j*ab)
            bx = np.real(b)
            by = np.imag(b)

            moon2x = np.cos(phi2)*r2 + bx - 0.5
            moon2y = np.sin(phi2)*r2 + by + (d-1)/2

            self.Xin = np.concatenate((np.concatenate((moon1x, moon1y)), np.concatenate((moon2x, moon2y))), axis=1)
            self.labels = 2*(np.where(np.arange(1, N+1).reshape(N, 1) > N1, 1, 0) + 1)

            super(TwoMoons, self).__init__(Xin=self.Xin, sigma=sigmag, labels=self.labels, gtype=self.gtype, k=self.k)


# Need M
class Grid2d(Graph):

    def __init__(self, Nv=16, Mv=None, **kwargs):
        self.Nv = Nv
        if Mv:
            self.Mv = Mv
        else:
            self.Mv = Nv

        self.gtype = '2d-grid'
        self.N = self.Nv * self.Mv

        # Create weighted adjacency matrix
        K = 2*(self.Nv-1)
        J = 2*(self.Mv-1)

        i_inds = np.zeros((K*self.Mv + J*self.Nv, 1), dtype=float)
        j_inds = np.zeros((K*self.Mv + J*self.Nv, 1), dtype=float)

        for i in xrange(self.Mv):
            i_inds[i*self.K + np.arange(self.K), 0] = i*self.Nv + np.concatenate((np.arange(1, self.Nv), np.arange(1, self.Nv)+1))
            j_inds[i*self.K + np.arange(self.K), 0] = i*self.Nv + np.concatenate((np.arange(1, self.Nv)+1, np.arange(1, self.Nv)))

        for i in xrange(self.Mv-1):
            i_inds[(self.K*self.Mv) + i*2*self.Nv + np.arange(2*self.Nv), 0] = np.concatenate((i*self.Nv + np.arange(self.Nv)+1, (i+1)*self.Nv + np.arange(self.Nv)+1))
            j_inds[(self.K*self.Mv) + i*2*self.Nv + np.arange(2*self.Nv), 0] = np.concatenate(((i+1)*self.Nv + np.arange(self.Nv), i*self.Nv + np.arange(self.Nv)+1))

        self.W = sparse.csc_matrix((np.ones((K*self.Mv+J*self.Nv, 1)), (i_inds, j_inds)), shape=(self.Mv*self.Nv, self.Mv*self.Nv))

        xtmp = np.kron(np.ones((self.Mv, 1)), (np.arange(self.Nv)/self.Nv).reshape(self.Nv, 1))
        ytmp = np.sort(np.kron(np.ones((self.Nv, 1)), np.arange(Mv)/self.Mv)).reshape(self.Mv*self.Nv, 1)
        self.coords = np.concatenate((xtmp, ytmp), axis=1)

        self.plotting = {"limits": np.array([-1/self.Nv, 1 + 1/self.Nv, 1/self.Mv, 1 + 1/self.Mv]),
                         "vertex_size": 30}

        super(Grid2d, self).__init__(N=self.N, W=self.W, gtype=self.gtype, plotting=self.plotting, coords=self.coords, **kwargs)


class Torus(Graph):

    def __init__(self, Nv=16, Mv=None, **kwargs):
        self.Nv = Nv
        if Mv:
            self.Mv = Mv
        else:
            self.Mv = Nv

        self.gtype = 'Torus'
        self.directed = False

        # Create weighted adjancency matrix
        K = 2 * self.Nv
        J = 2 * self.Mv
        i_inds = np.zeros((K*self.Mv + J*self.Nv, 1), dtype=float)
        j_inds = np.zeros((K*self.Mv + J*self.Nv, 1), dtype=float)

        for i in xrange(self.Mv):
            i_inds[i*K + np.arange(K), 0] = i*self.Nv + np.concatenate((self.Nv, np.arange(self.Nv-1)+1, np.arange(self.Nv)+1))
            j_inds[i*K + np.arange(K), 0] = i*self.Nv + np.concatenate((np.arange(self.Nv)+1, self.Nv, np.arange(self.Nv-1)+1))

        for i in xrange(self.Mv-1):
            i_inds[K*self.Mv + i*2*self.Nv + np.arange(2*self.Nv), 0] = np.concatenate((i*self.Nv + np.arange(self.Nv)+1, (i+1)*self.Nv + np.arange(self.Nv)+1))
            j_inds[K*self.Mv + i*2*self.Nv + np.arange(2*self.Nv), 0] = np.concatenate(((i+1)*self.Nv + np.arange(self.Nv)+1, i*self.Nv + np.arange(self.Nv)+1))

        i_inds[K*self.Mv + (self.Mv-1)*2*self.Nv + np.arange(2*self.Nv), 0] = np.concatenate((np.arange(self.Nv), (self.Mv-1)*self.Nv + np.arange(self.Nv)))+1
        j_inds[K*self.Mv + (self.Mv-1)*2*self.Nv + np.arange(2*self.Nv), 0] = np.concatenate(((self.Mv-1)*self.Nv + np.arange(self.Nv), np.arange(self.Nv)))+1

        self.W = sparse.csc_matrix((np.ones((K*self.Mv+J*self.Nv, 1)), (i_inds, j_inds)), shape=(self.Mv*self.Nv, self.Mv*self.Nv))

        # Create Coordinate
        T = 1.5 + np.sin(np.arange(self.Mv)*2*np.pi/self.Mv).reshape(1, self.Mv)
        U = np.cos(np.arange(self.Mv)*2*np.pi/self.Mv).reshape(1, self.Mv)
        xtmp = np.cos(np.arange(self.Nv).reshape(self.Nv, 1)*2*np.pi/self.Nv)*T
        ytmp = np.sin(np.arange(self.Nv).reshape(self.Nv, 1)*2*np.pi/self.Nv)*T
        ztmp = np.kron(np.ones((self.Nv, 1)), U)
        self.coords = np.concatenate((np.reshape(xtmp, (self.Mv*self.Nv, 1), order='F'),
                                      np.reshape(ytmp, (self.Mv*self.Nv, 1), order='F'),
                                      np.reshape(ztmp, (self.Mv*self.Nv, 1), order='F')),
                                     axis=1)

        self.plotting = {"vertex_size": 30,
                         "limits": np.array([-2.5, 2.5, -2.5, 2.5, -2.5, 2.5])}

        super(Torus, self).__init__(W=self.W, directed=self.directed, gtype=self.gtype, coords=self.coords, plotting=self.plotting, **kwargs)


# Need K
class Comet(Graph):

    def __init__(self, Nv=32, k=12, **kwargs):
        self.Nv = Nv
        self.k = k
        self.gtype = 'Comet'

        # Create weighted adjancency matrix
        i_inds = np.concatenate((np.ones((self.k)), np.arange(self.k)+2,
                                 np.arange(self.k+1, self.N),
                                 np.arange(self.k+2, self.N+1)))
        j_inds = np.concatenate((np.arange(self.k)+2, np.ones((self.k)),
                                 np.arange(self.k+2, self.N+1),
                                 np.arange(self.k+1, self.N)))

        self.W = sparse.csc_matrix((np.ones((1, np.size(i_inds))), (i_inds, j_inds)), shape=(self.Nv, self.Nv))

        tcoods = np.zeros((self.Nv, 2))
        inds = np.arange(k)+1
        tmpcoords[1:k+1, 1] = np.cos(inds*2*np.pi/k)
        tmpcoords[1:k+1, 2] = np.sin(inds*2*np.pi/k)
        tmpcoords[k+1:, 1] = np.arange(2, self.Nv-k+1)
        self.coords = tmpcoords

        self.plotting = {"limits": np.arange([-2, np.max(tmpcoords[:, 0]),
                                              np.min(tmpcoords[:, 1]),
                                              np.max(tmpcoords[:, 1])])}

        super(Comet, self).__init__(W=self.W, coords=self.coords,
                                    plotting=self.plotting,
                                    gtype=self.gtype, **kwargs)


class LowStretchTree(Graph):

    def __init__(self, k=6, **kwargs):

        start_nodes = np.array([1, 1, 3])
        end_nodes = np.array([2, 3, 4])
<<<<<<< HEAD
        W = csc_matrix((np.ones((1, 3)), (start_nodes, end_nodes)), shape=(4, 4))
        W += W.getH()
=======
        W = csc_matrix((np.ones((1, 3)),
                        (start_nodes, end_nodes)), shape=(4, 4))
        # TODO W=W+W'
>>>>>>> ad26bcb7

        XCoords = np.array([1, 2, 1, 2])
        YCoords = np.array([1, 1, 2, 2])

        for p in xrange(2, k+1):
            # TODO the ii/jj part

            YCoords = np.kron(np.ones((1, 2)), YCoords)
            YCoords_new = np.array([YCoords, YCoords+2**(p-1)])
            YCoords = YCoords_new
            XCoords_new = np.array([XCoords, XCoords+2**(p-1)])
            XCoords = np.kron(np.ones((1, 2)), XCoords_new)

        self.coords = np.array([np.transpose(XCoords), np.transpose(YCoords)])
        self.limits = np.array([0, 2**k+1, 0, 2**k+1])
        self.N = (2**k)**2
        self.W = W
        self.root = 4**(k-1)
        self.gtype = "low strech tree"

        self.plotting = {"edges_width": 1.25,
                         "vertex_sizee": 75}

        super(LowStretchTree, self).__init__(W=self.W, coords=self.coords,
                                             N=self.N, limits=self.limits,
                                             root=self.root, gtype=self.gtype,
                                             plotting=self.plotting, **kwargs)


class RandomRegular(Graph):

    def __init__(self, N=64, k=6, **kwargs):
        self.N = N
        self.k = k

        self.gtype = "random_regular"
        self.W = createRandRegGraph(self.N. self.k)

        super(RandomRegular, self).__init__(W=self.W, gtype=self.gtype,
                                            **kwargs)

        def createRandRegGraph(vertNum, deg):
            r"""
            createRegularGraph - creates a simple d-regular undirected graph
            simple = without loops or double edges
            d-reglar = each vertex is adjecent to d edges

            input arguments :
              vertNum - number of vertices
              deg - the degree of each vertex

            output arguments :
              A - A sparse matrix representation of the graph

            algorithm :
            "The pairing model" : create n*d 'half edges'.
            repeat as long as possible: pick a pair of half edges
              and if it's legal (doesn't creat a loop nor a double edge)
              add it to the graph

            reference: http://citeseerx.ist.psu.edu/viewdoc/download?doi=10.1.1.67.7957&rep=rep1&type=pdf
            """

            n = vertNum
            d = deg
            matIter = 10

            # continue until a proper graph is formed
            if (n*d) % 2 == 1:
                raise ValueError("createRandRegGraph input err:\
                                 n*d must be even!")

            # a list of open half-edges
            U = np.kron(np.ones((1, d)), np.arange(n)+1)

            # the graphs adajency matrix
            A = sparse.csc_matrix(n, n)

            edgesTested = 0
            repetition = 1

            # check that there are no loops nor parallel edges
            while np.size(U) != 0 and repetition < matIter:
                edgesTested += 1

                # print progess
                if edgesTested % 5000 == 0:
                    print("createRandRegGraph() progress: edges=%d/%d\n" % (edgesTested, n*d))

                # chose at random 2 half edges
                v1 = ceil(rd.random()*np.shape(U)[0])
                i2 = ceil(rd.random()*np.shape(U)[0])
                v1 = U[i1]
                v2 = U[i2]

                # check that there are no loops nor parallel edges
                if vi == v2 or A[v1, v2] == 1:
                    # restart process if needed
                    if edgesTested == n*d:
                        repetition = repetition + 1
                        edgesTested = 0
                        U = np.kron(np.ones((1, d)), np.arange(n)+1)
                        A = sparse.csc_matrix(n, n)
                else:
                    # add edge to graph
                    A[v1, v2] = 1
                    A[v2, v1] = 1

                    # remove used half-edges
                    v = sorted([v1, v2])
                    U = np.concatenate((U[1:v[0]], U[v[0]+1:v[1]], U[v[1]+1:]))

            isRegularGraph(A)

            return A

        def isRegularGraph(G):

            msg = "the grpah G "

            # check symmetry
            tmp = (G-G.getH())
            if np.sum((tmp.getH()*tmp).diagonal()) > 0:
                msg += "is not symetric, "

            # check parallel edged
            if G.max(axis=None) > 1:
                msg += "has parallel edges, "

            # check that d is d-regular
            d_vec = G.sum(axis=0)
            if np.min(d_vec) < d_vec[:, 0] and np.max(d_vec) > d_vec[:, 0]:
                msg += "not d-regular, "

            # check that g doesn't contain any loops
            if G.diagonal().any() > 0:
                msg += "has self loops, "

            else:
                msg += "is ok"

            print(msg)


class Ring(Graph):

    def __init__(self, N=64, k=1, **kwargs):
        self.N = N
        self.k = k

        if self.k > self.N/2:
            raise ValueError("Too many neighbors requested.")

        # Create weighted adjancency matrix
        if self.k == self.N/2:
            num_edges = self.N*(self.k-1) + self.N/2
        else:
            num_edges = self.N*self.k

        i_inds = np.zeros((1, 2*num_edges))
        j_inds = np.zeros((1, 2*num_edges))

        all_inds = np.arange(self.N)+1
        for i in xrange(min(self.k, floor((self.N_1)/2))):
            i_inds[:, (i*2*self.N):(i*2*self.N + self.N)] = all_inds
            j_inds[:, (i*2*self.N):(i*2*self.N + self.N)] = np.remainder(all_inds + i, self.N) + 1
            i_inds[:, (i*2*self.N + self.N):((i + 1)*2*self.N)] = np.remainder(all_inds + i, self.N) + 1
            j_inds[:, (i*2*self.N + self.N):((i + 1)*2*self.N)] = all_inds

        if self.k == self.N/2:
            i_inds[(2*self.N*(self.k - 1)):(2*self.N*(self.k - 1)+self.N)] = all_inds
            i_inds[(2*self.N*(self.k - 1)):(2*self.N*(self.k - 1)+self.N)] = np.remainder(all_inds + k, self.N) + 1

        self.W = sparse.csc_matrix((np.ones((1, 2*num_edges)), (i_inds, j_inds)), shape=(self.N, self.N))

        self.coords = np.array([np.cos(np.arange(self.N).reshape(self.N, 1)*2*np.pi/self.N),
                                np.sin(np.arange(self.N).reshape(self.N, 1)*2*np.pi/self.N)])

        self.plotting = {"limits": np.array([-1, 1, -1, 1])}

        if self.k == 1:
            self.gtype = "ring"
        else:
            self.gtype = "k-ring"

        super(Ring, self).__init__(W=self.W, N=self.N, gtype=self.gtype,
                                   coords=self.coords, plotting=self.plotting,
                                   **kwargs)


# Need params
class Community(Graph):

    def __init__(self, N=256, Nc=None, com_sizes=[], min_com=None,
                 min_deg=None, verbose=1, size_ratio=1, world_density=None,
                 **kwargs):
        param = kwargs

        # Initialisation of the parameters
        self.N = N
        if Nc:
            self.Nc = Nc
        else:
            self.Nc = round(sqrt(self.N))

        if len(com_sizes) != 0:
            if np.sum(com_sizes) != self.N:
                raise ValueError("GSP_COMMUNITY: The sum of the community \
                                 sizes has to be equal to N")
            else:
                self.com_sizes = com_sizes

        if min_com:
            self.min_com = min_com
        else:
            self.min_com = round(self.N / self.Nc / 3.)

        if min_deg:
            self.min_deg = min_deg
        else:
            self.min_deg = round(self.min_com/2.)

        self.verbose = verbose
        self.size_ratio = size_ratio

        if world_density:
            self.world_density = world_density
        else:
            self.world_density = 1./self.N

        # Begining
        if len(self.com_sizes) == 0:
            com_lims = np.sort(np.random.choice(self.N - (self.min_com - 1)*self.Nc - 1, self.Nc - 1) + 1)
            com_lims += np.cumsum((self.min_com-1)*np.ones(np.shape(com_lims)))
            com_lims = np.concatenate((np.array([0]), com_lims, np.array([self.N])))
            self.com_sizes = np.diff(com_lims)

        if self.verbose > 2:
                X = np.zeros((10000, self.Nc + 1))
                # pick randomly param.Nc-1 points to cut the rows in communtities:
                for i in xrange(10000):
                    com_lims_tmp = np.sort(np.random.choice(self.N - (self.min_com - 1)*self.Nc - 1, self.Nc - 1) + 1)
                    com_lims_tmp += np.cumsum((self.min_com-1)*np.ones(np.shape(com_lims)))
                    X[i, :] = np.concatenate((np.array([0]), com_lims_tmp, np.array([self.N])))
                dX = np.transpose(np.diff(np.transpose(X)))
                for i in xrange(self.Nc):
                    # TODO figure; hist(dX(:,i), 100); title('histogram of row community size'); end
                    pass
                del X
                del com_lims_tmp

        rad_world = self.size_ratio*sqrt(self.N)
        com_coords = rad_world*np.concatenate((-np.cos(2*np.pi*(np.arange(self.Nc) + 1).reshape(10, 1)/self.Nc),
                                               np.sin(2*np.pi*(np.arange(self.Nc) + 1).reshape(10, 1)/self.Nc)),
                                              axis=1)

        self.coords = np.ones((self.N, 2))

        # create uniformly random points in the unit disc
        for i in xrange(self.N):
            # use rejection sampling to sample from a unit disc (probability = pi/4)
            while np.linalg.norm(self.coords[i], 2) >= 0.5:
                # sample from the square and reject anything outside the circle
                self.coords[i] = rd.uniform(-0.5, 0.5), rd.uniform(-0.5, 0.5)

        info = {"node_com": np.zeros((self.N, 1))}

        # add the offset for each node depending on which community it belongs to
        for i in xrange(self.Nc):
            com_size = self.com_sizes[i]
            rad_com = sqrt(com_size)
            node_ind = np.arange(com_lims[i] + 1, com_lims[i+1])
            self.coords[node_ind] = rad_com*self.coords[node_ind] + com_coords[i]
            info["node_com"] = i

        D = utils.distanz(np.transpose(self.coords))
        W = exp(-np.power(D, 2))
        W = np.where(W < 1e-3, 0, W)

        # When we make W symetric, the density get bigger (because we add a ramdom number of values)
        density = self.N/(2.-1./self.world_density)

        W = W + np.abs(sparse.rand(self.N, self.N, density=density))
        w = (W + W.getH())/2  # make W symetric

        W = np.where(np.abs(W) > 0, 1, W).astype(float)
        self.W = sparse.coo_matrix(W)
        self.gtype = "Community"

        # return additional info about the communities
        info["com_lims"] = com_lims
        info["com_coords"] = com_coords
        info["com_sizes"] = self.com_sizes
        self.info = info

        super(Community, self).__init__(W=self.W, gtype=self.gtype, coords=self.coords, info=self.info, **kwargs)


class Sensor(Graph):

    def __init__(self, N=64, nc=2, regular=False, verbose=1, n_try=50, distribute=False, connected=True, set_to_one=False, **kwargs):
        param = kwargs
        self.N = N
        self.nc = nc
        self.regular = regular
        self.verbose = verbose
        self.n_try = n_try
        self.distribute = distribute
        self.connected = connected
        self.set_to_one = set_to_one

        if self.connected:
            for x in xrange(self.n_try):
                W, XCoords, YCoords = create_weight_matrix(self.N,
                                                           self.distribute,
                                                           self.regular,
                                                           self.nc)

                if gsp_check_connectivity_undirected(W):
                    break
                elif x == self.n_try-1:
                    print("Warning! Graph is not connected")
        else:
            W, XCoords, YCoords = create_weight_matrix(self.N, self.distribute,
                                                       self.regular, self.nc)

        if self.set_to_one:
            W = np.where(W > 0, 1, W)

        W = sparse.lil_matrix(W)
        self.W = (W + W.conjugate().transpose())/2
        self.coords = np.array([XCoords, YCoords])
        if self.regular:
            self.gtype = "regular sensor"
        else:
            self.gtype = "sensor"
        self.directed = False

        self.plotting = {"limits", np.array([0, 1, 0, 1])}

        super(Sensor, self).__init__(W=self.W, N=self.N, gtype=self.gtype, coords=self.coords, plotting=self.plotting, directed=self.directed, **kwargs)


        def create_weight_matrix(N, param_distribute, param_regular, param_nc):
            XCoords = np.zeros((N, 1))
            YCoords = np.zeros((N, 1))

            if param_distribute:
                mdim = ceil(sqrt(N))
                for i in xrange(mdim):
                    for j in xrange(mdim):
                        if i*mdim + j < N:
                            XCoords[i*mdim + j] = 1/mdim*np.random.rand()+i/mdim
                            YCoords[i*mdim + j] = 1/mdim*np.random.rand()+j/mdim

            # take random coordinates in a 1 by 1 square
            else:
                XCoords = np.random.rand(N, 1)
                YCoords = np.random.rand(N, 1)

            # Compute the distanz between all the points
            target_dist_cutoff = 2*N**(-0.5)
            T = 0.6
            s = sqrt(-target_dist_cutoff**2/(2*log(T)))

            d = utils.distanz([XCoords, YCoords])
            W = exp(-d**2/(2.*s**2))

            W -= np.diag(np.diag(x))

            if param_regular:
                W = get_nc_connection(W, param_nc)
            else:
                W2 = get_nc_connection(W, param_nc)
                W = np.where(W < T, 0, W)
                W = np.where(W2 > 0, W2, W)

            return W, XCoords, YCoords


        def get_nc_connection(W, param_nc):
            Wtmp = W
            W = np.zeros(np.shape(W))

            for i in xrange(np.shape(W)[0]):
                l = Wtmp[i]
                for j in xrange(param_nc):
                    val = np.max(l)
                    ind = np.argmax(l)
                    W[i, ind] = val
                    l[ind] = 0

            W = (W + np.transpose(np.conjugate(W)))/2.

            return W


# Need nothing
class Airfoil(Graph):

    def __init__(self):

        airfoil = PointsCloud("airfoil")
        i_inds = airfoil.i_inds
        j_inds = airfoil.j_inds

        self.A = sparse.coo_matrix((np.ones((12289)), (np.reshape(i_inds, (12289)), np.reshape(j_inds, (12289)))), shape=(4254, 4254))
        self.W = (self.A + sparse.csc_matrix.getH(self.A))/2

        x = airfoil.x
        y = airfoil.y

        self.coords = np.array([x, y])
        self.gtype = 'Airfoil'

        self.plotting = {"limits": np.array([-1e-4, 1.01*np.max(x), -1e-4, 1.01*np.max(y)]),
                         "vertex_size": 30}

        super(Airfoil, self).__init__(W=self.W, A=self.A, coords=self.coords, plotting=self.plotting, gtype=self.gtype)


class DavidSensorNet(Graph):

    def __init__(self, N=64):
        self.N = N

        if self.N == 64:
            david64 = PointsCloud("david64")
            self.W = david64.W
            self.N = david64.N
            self.coords = david64.coords

        elif self.N == 500:
            david500 = PointsCloud("david500")
            self.W = david500.W
            self.N = david500.N
            self.coords = david500.coords

        else:
            self.coords = np.random.rand(self.N, 2)

            target_dist_cutoff = -0.125*self.N/436.075+0.2183
            T = 0.6
            s = sqrt(-target_dist_cutoff**2/(2.*log(T)))
            d = gsp_distanz(np.conjugate(np.transpose(self.coords)))
            W = np.exp(-np.power(d, 2)/2.*s**2)
            W = np.where(W < T, 0, W)
            W -= np.diag(np.diag(W))
            self.W = sparse.lil_matrix(W)

        self.gtype = 'davidsensornet'
        self.plotting = {"limits": [0, 1, 0, 1]}

        super(DavidSensorNet, self).__init__(W=self.W, N=self.N, coords=self.coords, plotting=self.plotting, gtype=self.gtype)


class FullConnected(Graph):

    def __init__(self, N=10):
        self.N = N

        self.W = np.ones((self.N, self.N))-np.identity(self.N)

        tmp = np.arange(0, N).reshape(N, 1)
        self.coords = np.concatenate((np.cos(tmp*2*np.pi/self.N),
                                      np.sin(tmp*2*np.pi/self.N)),
                                     axis=1)
        self.plotting = {"limits": np.array([-1, 1, -1, 1])}
        self.gtype = "full"

        super(FullConnected, self).__init__(N=self.N, W=self.W, coords=self.coords, plotting=self.plotting, gtype=self.gtype)


class Logo(Graph):

    def __init__(self):
        logo = PointsCloud("logo")

        self.W = logo.W
        self.coords = logo.coords
        self.info = logo.info

        self.limits = np.array([0, 640, -400, 0])
        self.gtype = 'LogoGSP'

        self.plotting = {
                         # "vertex_color": np.array([200, 136./255., 204./255.]),
                         # "edge_color": np.array([0, 136./255., 204./255.]),
                         "vertex_size": 20}

        super(Logo, self).__init__(W=self.W, gtype=self.gtype, limits=self.limits, plotting=self.plotting)


class Path(Graph):

    def __init__(self, N=16):
        self.N = N

        inds_i = np.concatenate((np.arange(1, self.N), np.arange(2, self.N+1)),
                                axis=1)
        inds_j = np.concatenate((np.arange(2, self.N+1), np.arange(1, self.N)),
                                axis=1)

        np.ones((1, 2*(self.N-1)))

        self.W = sparse.csc_matrix((np.ones((1, 2*(self.N - 1))),
                                    (inds_i, inds_j)),
                                   shape=(self.N, self.N))
        self.coord = np.concatenate((np.arange(1, self.N + 1).reshape(self.N, 1),
                                     np.zeros((1, self.N))),
                                    axis=1)
        self.plotting = {"limits": np.array([0, N+1, -1, 1])}
        self.gtype = "path"

        super(Path, self).__init__(W=self.W, coords=self.coords, plotting=self.plotting, gtype=self.gtype)


class RandomRing(Graph):

    def __init__(self, N=64):
        self.N = N

        position = np.sort(np.random.rand(self.N, 1), axis=0)

        weight = self.N*np.diff(self.N, axis=0)
        weightend = self.N*(1 + position[0] - position[-1])

        inds_j = np.conjugate(np.arange(2, self.N + 1).reshape(self.N-1, 1))
        inds_i = np.conjugate(np.arange(1, self.N).reshape(self.N-1, 1))

        W = sparse.csc_matrix((weight, (inds_i, inds_j)),
                              shape=(self.N, self.N))
        W[self.N, 1] = weightend

        self.W += np.conjugate(np.transpose(W))

        self.coords = np.concatenate((np.cos(position*2*np.pi),
                                      np.sin(position*2*np.pi)),
                                     axis=1)

        self.limits = np.array([-1, 1, -1, 1])
        self.gtype = 'random-ring'

        super(RandomRing, self).__init__(N=self.N, W=self.W, coords=self.coords, limits=self.limits, gtype=self.gtype)


class PointsCloud(object):

    def __init__(self, pointcloudname, max_dim=2):
        if pointcloudname == "airfoil":
            airfoilmat = io.loadmat(os.path.dirname(os.path.realpath(__file__))
                                    + '/misc/airfoil.mat')
            self.i_inds = airfoilmat['i_inds']
            self.j_inds = airfoilmat['j_inds']
            self.x = airfoilmat['x']
            self.y = airfoilmat['y']

        elif pointcloudname == "bunny":
            bunnymat = io.loadmat(os.path.dirname(os.path.realpath(__file__)) +
                                  '/misc/bunny.mat')
            self.Xin = bunnymat["bunny"]

        elif pointcloudname == "david64":
            david64mat = io.loadmat(os.path.dirname(os.path.realpath(__file__))
                                    + '/misc/david64.mat')
            self.W = david64mat["W"]
            self.N = david64mat["N"][0, 0]
            self.coords = david64mat["coords"]

        elif pointcloudname == "david500":
            david500mat = io.loadmat(os.path.dirname(os.path.realpath(__file__))
                                     + '/misc/david500.mat')
            self.W = david500mat["W"]
            self.N = david500mat["N"][0, 0]
            self.coords = david500mat["coords"]

        elif pointcloudname == "logo":
            logomat = io.loadmat(os.path.dirname(os.path.realpath(__file__)) +
                                 '/misc/logogsp.mat')
            self.W = logomat["W"]
            self.coords = logomat["coords"]
            self.limits = np.array([0, 640, -400, 0])

            self.info = {"idx_g": logomat["idx_g"],
                         "idx_s": logomat["idx_s"],
                         "idx_p": logomat["idx_p"]}

        elif pointcloudname == "two_moons":
            twomoonsmat = io.loadmat(os.path.dirname(os.path.realpath(__file__)) + '/misc/two_moons.mat')
            if max_dim == -1:
                max_dim == 2
            self.Xin = twomoonsmat[:max_dim]

        else:
            raise ValueError("This PointsCloud does not exist. Please verify you wrote the right name in lower case.")


def dummy(a, b, c):
    r"""
    Short description.

    Long description.

    Parameters
    ----------
    a : int
        Description.
    b : array_like
        Description.
    c : bool
        Description.

    Returns
    -------
    d : ndarray
        Description.

    Examples
    --------
    >>> import pygsp
    >>> pygsp.module1.dummy(0, [1, 2, 3], True)
    array([1, 2, 3])

    """
    return np.array(b)<|MERGE_RESOLUTION|>--- conflicted
+++ resolved
@@ -483,14 +483,10 @@
 
         start_nodes = np.array([1, 1, 3])
         end_nodes = np.array([2, 3, 4])
-<<<<<<< HEAD
-        W = csc_matrix((np.ones((1, 3)), (start_nodes, end_nodes)), shape=(4, 4))
+
+        W = csc_matrix((np.ones((1, 3)), (start_nodes, end_nodes)),
+                       shape=(4, 4))
         W += W.getH()
-=======
-        W = csc_matrix((np.ones((1, 3)),
-                        (start_nodes, end_nodes)), shape=(4, 4))
-        # TODO W=W+W'
->>>>>>> ad26bcb7
 
         XCoords = np.array([1, 2, 1, 2])
         YCoords = np.array([1, 1, 2, 2])
