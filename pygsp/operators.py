--- conflicted
+++ resolved
@@ -479,12 +479,7 @@
     twf_old = signal
     twf_cur = (G.L * signal - a2 * signal)/a1
 
-<<<<<<< HEAD
-    Nv = np.shape(signal)[1] # len(signal[1])
-=======
     Nv = signal.shape[1]# len(signal[1])
-    print(Nv)
->>>>>>> deca7d49
     r = np.zeros((G.N * Nscales, Nv))
 
     for i in range(Nscales):
